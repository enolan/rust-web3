//! `Eth` namespace

use api::Namespace;
use helpers::{self, CallResult};
use types::{
  Address, Block, BlockId, BlockNumber, Bytes, CallRequest,
  H64, H256, H520, Index,
  Transaction, TransactionId, TransactionReceipt, TransactionRequest,
<<<<<<< HEAD
  U256, Work, Log, Filter,
=======
  U256, Work, SyncState,
>>>>>>> 48dfad72
};
use {Transport};

/// `Eth` namespace
#[derive(Debug, Clone)]
pub struct Eth<T> {
  transport: T,
}

impl<T: Transport> Namespace<T> for Eth<T> {
  fn new(transport: T) -> Self where Self: Sized {
    Eth {
      transport,
    }
  }

  fn transport(&self) -> &T {
    &self.transport
  }
}

impl<T: Transport> Eth<T> {
  /// Get list of available accounts.
  pub fn accounts(&self) -> CallResult<Vec<Address>, T::Out> {
    CallResult::new(self.transport.execute("eth_accounts", vec![]))
  }

  /// Get current block number
  pub fn block_number(&self) -> CallResult<U256, T::Out> {
    CallResult::new(self.transport.execute("eth_blockNumber", vec![]))
  }

  /// Call a constant method of contract without changing the state of the blockchain.
  pub fn call(&self, req: CallRequest, block: Option<BlockNumber>) -> CallResult<Bytes, T::Out> {
    let req = helpers::serialize(&req);
    let block = helpers::serialize(&block.unwrap_or(BlockNumber::Latest));

    CallResult::new(self.transport.execute("eth_call", vec![req, block]))
  }

  /// Get coinbase address
  pub fn coinbase(&self) -> CallResult<Address, T::Out> {
    CallResult::new(self.transport.execute("eth_coinbase", vec![]))
  }

  /// Compile LLL
  pub fn compile_lll(&self, code: String) -> CallResult<Bytes, T::Out> {
    let code = helpers::serialize(&code);
    CallResult::new(self.transport.execute("eth_compileLLL", vec![code]))
  }

  /// Compile Solidity
  pub fn compile_solidity(&self, code: String) -> CallResult<Bytes, T::Out> {
    let code = helpers::serialize(&code);
    CallResult::new(self.transport.execute("eth_compileSolidity", vec![code]))
  }

  /// Compile Serpent
  pub fn compile_serpent(&self, code: String) -> CallResult<Bytes, T::Out> {
    let code = helpers::serialize(&code);
    CallResult::new(self.transport.execute("eth_compileSerpent", vec![code]))
  }

  /// Call a contract without changing the state of the blockchain to estimate gas usage.
  pub fn estimate_gas(&self, req: CallRequest, block: Option<BlockNumber>) -> CallResult<U256, T::Out> {
    let req = helpers::serialize(&req);
    let block = helpers::serialize(&block.unwrap_or(BlockNumber::Latest));

    CallResult::new(self.transport.execute("eth_estimateGas", vec![req, block]))
  }

  /// Get current recommended gas price
  pub fn gas_price(&self) -> CallResult<U256, T::Out> {
    CallResult::new(self.transport.execute("eth_gasPrice", vec![]))
  }

  /// Get balance of given address
  pub fn balance(&self, address: Address, block: Option<BlockNumber>) -> CallResult<U256, T::Out> {
    let address = helpers::serialize(&address);
    let block = helpers::serialize(&block.unwrap_or(BlockNumber::Latest));

    CallResult::new(self.transport.execute("eth_getBalance", vec![address, block]))
  }

  /// Get block details with transaction hashes.
  pub fn block(&self, block: BlockId) -> CallResult<Block<H256>, T::Out> {
    let include_txs = helpers::serialize(&false);

    let result = match block {
      BlockId::Hash(hash) => {
        let hash = helpers::serialize(&hash);
        self.transport.execute("eth_getBlockByHash", vec![hash, include_txs])
      },
      BlockId::Number(num) => {
        let num = helpers::serialize(&num);
        self.transport.execute("eth_getBlockByNumber", vec![num, include_txs])
      },
    };

    CallResult::new(result)
  }

  /// Get block details with full transaction objects.
  pub fn block_with_txs(&self, block: BlockId) -> CallResult<Block<Transaction>, T::Out> {
    let include_txs = helpers::serialize(&true);

    let result = match block {
      BlockId::Hash(hash) => {
        let hash = helpers::serialize(&hash);
        self.transport.execute("eth_getBlockByHash", vec![hash, include_txs])
      },
      BlockId::Number(num) => {
        let num = helpers::serialize(&num);
        self.transport.execute("eth_getBlockByNumber", vec![num, include_txs])
      },
    };

    CallResult::new(result)
  }


  /// Get number of transactions in block
  pub fn block_transaction_count(&self, block: BlockId) -> CallResult<Option<U256>, T::Out> {
    let result = match block {
      BlockId::Hash(hash) => {
        let hash = helpers::serialize(&hash);
        self.transport.execute("eth_getBlockTransactionCountByHash", vec![hash])
      },
      BlockId::Number(num) => {
        let num = helpers::serialize(&num);
        self.transport.execute("eth_getBlockTransactionCountByNumber", vec![num])
      },
    };

    CallResult::new(result)
  }

  /// Get code under given address
  pub fn code(&self, address: Address, block: Option<BlockNumber>) -> CallResult<Bytes, T::Out> {
    let address = helpers::serialize(&address);
    let block = helpers::serialize(&block.unwrap_or(BlockNumber::Latest));

    CallResult::new(self.transport.execute("eth_getCode", vec![address, block]))
  }

  /// Get supported compilers
  pub fn compilers(&self) -> CallResult<Vec<String>, T::Out> {
    CallResult::new(self.transport.execute("eth_getCompilers", vec![]))
  }

  /// Get storage entry
  pub fn storage(&self, address: Address, idx: U256, block: Option<BlockNumber>) -> CallResult<H256, T::Out> {
    let address = helpers::serialize(&address);
    let idx = helpers::serialize(&idx);
    let block = helpers::serialize(&block.unwrap_or(BlockNumber::Latest));

    CallResult::new(self.transport.execute("eth_getStorageAt", vec![address, idx, block]))
  }

  /// Get nonce
  pub fn transaction_count(&self, address: Address, block: Option<BlockNumber>) -> CallResult<U256, T::Out> {
    let address = helpers::serialize(&address);
    let block = helpers::serialize(&block.unwrap_or(BlockNumber::Latest));

    CallResult::new(self.transport.execute("eth_getTransactionCount", vec![address, block]))
  }

  /// Get transaction
  pub fn transaction(&self, id: TransactionId) -> CallResult<Option<Transaction>, T::Out> {
    let result = match id {
      TransactionId::Hash(hash) => {
        let hash = helpers::serialize(&hash);
        self.transport.execute("eth_getTransactionByHash", vec![hash])
      },
      TransactionId::Block(BlockId::Hash(hash), index) => {
        let hash = helpers::serialize(&hash);
        let idx = helpers::serialize(&index);
        self.transport.execute("eth_getTransactionByBlockHashAndIndex", vec![hash, idx])
      },
      TransactionId::Block(BlockId::Number(number), index) => {
        let number = helpers::serialize(&number);
        let idx = helpers::serialize(&index);
        self.transport.execute("eth_getTransactionByBlockNumberAndIndex", vec![number, idx])
      },
    };

    CallResult::new(result)
  }

  /// Get transaction receipt
  pub fn transaction_receipt(&self, hash: H256) -> CallResult<Option<TransactionReceipt>, T::Out> {
    let hash = helpers::serialize(&hash);

    CallResult::new(self.transport.execute("eth_getTransactionReceipt", vec![hash]))
  }

  /// Get uncle by block ID and uncle index -- transactions only has hashes.
  pub fn uncle(&self, block: BlockId, index: Index) -> CallResult<Option<Block<H256>>, T::Out> {
    let index = helpers::serialize(&index);

    let result = match block {
      BlockId::Hash(hash) => {
        let hash = helpers::serialize(&hash);
        self.transport.execute("eth_getUncleByBlockHashAndIndex", vec![hash, index])
      },
      BlockId::Number(num) => {
        let num = helpers::serialize(&num);
        self.transport.execute("eth_getUncleByBlockNumberAndIndex", vec![num, index])
      },
    };

    CallResult::new(result)
  }

  /// Get uncle count in block
  pub fn uncle_count(&self, block: BlockId) -> CallResult<Option<U256>, T::Out> {
    let result = match block {
      BlockId::Hash(hash) => {
        let hash = helpers::serialize(&hash);
        self.transport.execute("eth_getUncleCountByBlockHash", vec![hash])
      },
      BlockId::Number(num) => {
        let num = helpers::serialize(&num);
        self.transport.execute("eth_getUncleCountByBlockNumber", vec![num])
      },
    };

    CallResult::new(result)
  }

  /// Get work package
  pub fn work(&self) -> CallResult<Work, T::Out> {
    CallResult::new(self.transport.execute("eth_getWork", vec![]))
  }

  /// Get logs
  pub fn logs(&self, filter: &Filter) -> CallResult<Vec<Log>, T::Out> {
    CallResult::new(self.transport.execute("eth_getLogs", vec![helpers::serialize(filter)]))
  }

  /// Get hash rate
  pub fn hashrate(&self) -> CallResult<U256, T::Out> {
    CallResult::new(self.transport.execute("eth_hashrate", vec![]))
  }

  /// Get mining status
  pub fn mining(&self) -> CallResult<bool, T::Out> {
    CallResult::new(self.transport.execute("eth_mining", vec![]))
  }

  /// Start new block filter
  pub fn new_block_filter(&self) -> CallResult<U256, T::Out> {
    CallResult::new(self.transport.execute("eth_newBlockFilter", vec![]))
  }

  /// Start new pending transaction filter
  pub fn new_pending_transaction_filter(&self) -> CallResult<U256, T::Out> {
    CallResult::new(self.transport.execute("eth_newPendingTransactionFilter", vec![]))
  }

  /// Start new pending transaction filter
  pub fn protocol_version(&self) -> CallResult<String, T::Out> {
    CallResult::new(self.transport.execute("eth_protocolVersion", vec![]))
  }

  /// Sends a rlp-encoded signed transaction
  pub fn send_raw_transaction(&self, rlp: Bytes) -> CallResult<H256, T::Out> {
    let rlp = helpers::serialize(&rlp);
    CallResult::new(self.transport.execute("eth_sendRawTransaction", vec![rlp]))
  }

  /// Sends a transaction transaction
  pub fn send_transaction(&self, tx: TransactionRequest) -> CallResult<H256, T::Out> {
    let tx = helpers::serialize(&tx);
    CallResult::new(self.transport.execute("eth_sendTransaction", vec![tx]))
  }

  /// Signs a hash of given data
  pub fn sign(&self, address: Address, data: Bytes) -> CallResult<H520, T::Out> {
    let address = helpers::serialize(&address);
    let data = helpers::serialize(&data);
    CallResult::new(self.transport.execute("eth_sign", vec![address, data]))
  }

  /// Submit hashrate of external miner
  pub fn submit_hashrate(&self, rate: U256, id: H256) -> CallResult<bool, T::Out> {
    let rate = helpers::serialize(&rate);
    let id = helpers::serialize(&id);
    CallResult::new(self.transport.execute("eth_submitHashrate", vec![rate, id]))
  }

  /// Submit work of external miner
  pub fn submit_work(&self, nonce: H64, pow_hash: H256, mix_hash: H256) -> CallResult<bool, T::Out> {
    let nonce = helpers::serialize(&nonce);
    let pow_hash = helpers::serialize(&pow_hash);
    let mix_hash = helpers::serialize(&mix_hash);
    CallResult::new(self.transport.execute("eth_submitWork", vec![nonce, pow_hash, mix_hash]))
  }

  /// Get syncing status
  pub fn syncing(&self) -> CallResult<SyncState, T::Out> {
    CallResult::new(self.transport.execute("eth_syncing", vec![]))
  }
}

#[cfg(test)]
mod tests {
  use futures::Future;

  use api::Namespace;
  use types::{
    Block, BlockId, BlockNumber, Bytes,
    CallRequest, H256, Transaction, TransactionId,
    TransactionReceipt, TransactionRequest,
    Work, SyncState, SyncInfo,
  };
  use rpc::Value;

  use super::Eth;

  // taken from RPC docs.
  const EXAMPLE_BLOCK: &'static str = r#"{
    "number": "0x1b4",
    "hash": "0x0e670ec64341771606e55d6b4ca35a1a6b75ee3d5145a99d05921026d1527331",
    "parentHash": "0x9646252be9520f6e71339a8df9c55e4d7619deeb018d2a3f2d21fc165dde5eb5",
    "sealFields": [
      "0xe04d296d2460cfb8472af2c5fd05b5a214109c25688d3704aed5484f9a7792f2",
      "0x0000000000000042"
    ],
    "sha3Uncles": "0x1dcc4de8dec75d7aab85b567b6ccd41ad312451b948a7413f0a142fd40d49347",
    "logsBloom":  "0x0e670ec64341771606e55d6b4ca35a1a6b75ee3d5145a99d05921026d15273310e670ec64341771606e55d6b4ca35a1a6b75ee3d5145a99d05921026d15273310e670ec64341771606e55d6b4ca35a1a6b75ee3d5145a99d05921026d15273310e670ec64341771606e55d6b4ca35a1a6b75ee3d5145a99d05921026d15273310e670ec64341771606e55d6b4ca35a1a6b75ee3d5145a99d05921026d15273310e670ec64341771606e55d6b4ca35a1a6b75ee3d5145a99d05921026d15273310e670ec64341771606e55d6b4ca35a1a6b75ee3d5145a99d05921026d15273310e670ec64341771606e55d6b4ca35a1a6b75ee3d5145a99d05921026d1527331",
    "transactionsRoot": "0x56e81f171bcc55a6ff8345e692c0f86e5b48e01b996cadc001622fb5e363b421",
    "receiptsRoot": "0x56e81f171bcc55a6ff8345e692c0f86e5b48e01b996cadc001622fb5e363b421",
    "stateRoot": "0xd5855eb08b3387c0af375e9cdb6acfc05eb8f519e419b874b6ff2ffda7ed1dff",
    "miner": "0x4e65fda2159562a496f9f3522f89122a3088497a",
    "difficulty": "0x27f07",
    "totalDifficulty": "0x27f07",
    "extraData": "0x0000000000000000000000000000000000000000000000000000000000000000",
    "size": "0x27f07",
    "gasLimit": "0x9f759",
    "minGasPrice": "0x9f759",
    "gasUsed": "0x9f759",
    "timestamp": "0x54e34e8e",
    "transactions": [],
    "uncles": []
  }"#;

  // taken from RPC docs.
  const EXAMPLE_TX: &'static str = r#"{
    "hash": "0xc6ef2fc5426d6ad6fd9e2a26abeab0aa2411b7ab17f30a99d3cb96aed1d1055b",
    "nonce": "0x0",
    "blockHash": "0xbeab0aa2411b7ab17f30a99d3cb9c6ef2fc5426d6ad6fd9e2a26a6aed1d1055b",
    "blockNumber": "0x15df",
    "transactionIndex": "0x1",
    "from": "0x407d73d8a49eeb85d32cf465507dd71d507100c1",
    "to":   "0x85dd43d8a49eeb85d32cf465507dd71d507100c1",
    "value": "0x7f110",
    "gas": "0x7f110",
    "gasPrice": "0x09184e72a000",
    "input": "0x603880600c6000396000f300603880600c6000396000f3603880600c6000396000f360"
  }"#;

  // taken from RPC docs.
  const EXAMPLE_RECEIPT: &'static str = r#"{
    "hash": "0xb903239f8543d04b5dc1ba6579132b143087c68db1b2168786408fcbce568238",
    "index": "0x1",
    "transactionHash": "0xb903239f8543d04b5dc1ba6579132b143087c68db1b2168786408fcbce568238",
    "transactionIndex": "0x1",
    "blockNumber": "0xb",
    "blockHash": "0xc6ef2fc5426d6ad6fd9e2a26abeab0aa2411b7ab17f30a99d3cb96aed1d1055b",
    "cumulativeGasUsed": "0x33bc",
    "gasUsed": "0x4dc",
    "contractAddress": "0xb60e8dd61c5d32be8058bb8eb970870f07233155",
    "logs": []
  }"#;

  rpc_test! (
    Eth:accounts => "eth_accounts";
    Value::Array(vec![Value::String("0x0000000000000000000000000000000000000123".into())]) => vec![0x123.into()]
  );

  rpc_test! (
    Eth:block_number => "eth_blockNumber";
    Value::String("0x123".into()) => 0x123
  );

  rpc_test! (
    Eth:call, CallRequest {
      from: None, to: 0x123.into(),
      gas: None, gas_price: None,
      value: Some(0x1.into()), data: None,
    }, None
    =>
    "eth_call", vec![r#"{"to":"0x0000000000000000000000000000000000000123","value":"0x1"}"#, r#""latest""#];
    Value::String("0x010203".into()) => Bytes(vec![1, 2, 3])
  );

  rpc_test! (
    Eth:coinbase => "eth_coinbase";
    Value::String("0x0000000000000000000000000000000000000123".into()) => 0x123
  );

  rpc_test! (
    Eth:compile_lll, "code" => "eth_compileLLL", vec![r#""code""#];
    Value::String("0x0123".into()) => Bytes(vec![0x1, 0x23])
  );

  rpc_test! (
    Eth:compile_solidity, "code" => "eth_compileSolidity", vec![r#""code""#];
    Value::String("0x0123".into()) => Bytes(vec![0x1, 0x23])
  );

  rpc_test! (
    Eth:compile_serpent, "code" => "eth_compileSerpent", vec![r#""code""#];
    Value::String("0x0123".into()) => Bytes(vec![0x1, 0x23])
  );

  rpc_test! (
    Eth:estimate_gas, CallRequest {
      from: None, to: 0x123.into(),
      gas: None, gas_price: None,
      value: Some(0x1.into()), data: None,
    }, None
    =>
    "eth_estimateGas", vec![r#"{"to":"0x0000000000000000000000000000000000000123","value":"0x1"}"#, r#""latest""#];
    Value::String("0x123".into()) => 0x123
  );

  rpc_test! (
    Eth:gas_price => "eth_gasPrice";
    Value::String("0x123".into()) => 0x123
  );

  rpc_test! (
    Eth:balance, 0x123, None
    =>
    "eth_getBalance", vec![r#""0x0000000000000000000000000000000000000123""#, r#""latest""#];
    Value::String("0x123".into()) => 0x123
  );

  rpc_test! (
    Eth:block:block_by_hash, BlockId::Hash(0x123.into())
    =>
    "eth_getBlockByHash", vec![r#""0x0000000000000000000000000000000000000000000000000000000000000123""#, r#"false"#];
    ::serde_json::from_str(EXAMPLE_BLOCK).unwrap()
    => ::serde_json::from_str::<Block<H256>>(EXAMPLE_BLOCK).unwrap()
  );

  rpc_test! (
    Eth:block, BlockNumber::Pending
    =>
    "eth_getBlockByNumber", vec![r#""pending""#, r#"false"#];
    ::serde_json::from_str(EXAMPLE_BLOCK).unwrap()
    => ::serde_json::from_str::<Block<H256>>(EXAMPLE_BLOCK).unwrap()
  );

  rpc_test! (
    Eth:block_with_txs, BlockNumber::Pending
    =>
    "eth_getBlockByNumber", vec![r#""pending""#, r#"true"#];
    ::serde_json::from_str(EXAMPLE_BLOCK).unwrap()
    => ::serde_json::from_str::<Block<Transaction>>(EXAMPLE_BLOCK).unwrap()
  );

  rpc_test! (
    Eth:block_transaction_count:block_tx_count_by_hash, BlockId::Hash(0x123.into())
    =>
    "eth_getBlockTransactionCountByHash", vec![r#""0x0000000000000000000000000000000000000000000000000000000000000123""#];
    Value::String("0x123".into()) => Some(0x123.into())
  );

  rpc_test! (
    Eth:block_transaction_count, BlockNumber::Pending
    =>
    "eth_getBlockTransactionCountByNumber", vec![r#""pending""#];
    Value::Null => None
  );

  rpc_test! (
    Eth:code, 0x123, Some(BlockNumber::Pending)
    =>
    "eth_getCode", vec![r#""0x0000000000000000000000000000000000000123""#, r#""pending""#];
    Value::String("0x0123".into()) => Bytes(vec![0x1, 0x23])
  );

  rpc_test! (
    Eth:compilers => "eth_getCompilers";
    Value::Array(vec![]) => vec![]
  );

  rpc_test! (
    Eth:storage, 0x123, 0x456, None
    =>
    "eth_getStorageAt", vec![
      r#""0x0000000000000000000000000000000000000123""#,
      r#""0x456""#,
      r#""latest""#
    ];
    Value::String("0x0000000000000000000000000000000000000000000000000000000000000123".into()) => 0x123
  );

  rpc_test! (
    Eth:transaction_count, 0x123, None
    =>
    "eth_getTransactionCount", vec![r#""0x0000000000000000000000000000000000000123""#, r#""latest""#];
    Value::String("0x123".into()) => 0x123
  );

  rpc_test! (
    Eth:transaction:tx_by_hash, TransactionId::Hash(0x123.into())
    =>
    "eth_getTransactionByHash", vec![r#""0x0000000000000000000000000000000000000000000000000000000000000123""#];
    ::serde_json::from_str(EXAMPLE_TX).unwrap()
    => Some(::serde_json::from_str::<Transaction>(EXAMPLE_TX).unwrap())
  );

  rpc_test! (
    Eth:transaction:tx_by_block_hash_and_index, TransactionId::Block(
      BlockId::Hash(0x123.into()),
      5.into()
    )
    =>
    "eth_getTransactionByBlockHashAndIndex", vec![r#""0x0000000000000000000000000000000000000000000000000000000000000123""#, r#""0x5""#];
    Value::Null => None
  );

  rpc_test! (
    Eth:transaction:tx_by_block_no_and_index, TransactionId::Block(
      BlockNumber::Pending.into(),
      5.into()
    )
    =>
    "eth_getTransactionByBlockNumberAndIndex", vec![r#""pending""#, r#""0x5""#];
    ::serde_json::from_str(EXAMPLE_TX).unwrap()
    => Some(::serde_json::from_str::<Transaction>(EXAMPLE_TX).unwrap())
  );

  rpc_test! (
    Eth:transaction_receipt, 0x123
    =>
    "eth_getTransactionReceipt", vec![r#""0x0000000000000000000000000000000000000000000000000000000000000123""#];
    ::serde_json::from_str(EXAMPLE_RECEIPT).unwrap()
    => Some(::serde_json::from_str::<TransactionReceipt>(EXAMPLE_RECEIPT).unwrap())
  );

  rpc_test! (
    Eth:uncle:uncle_by_hash, BlockId::Hash(0x123.into()), 5
    =>
    "eth_getUncleByBlockHashAndIndex", vec![r#""0x0000000000000000000000000000000000000000000000000000000000000123""#, r#""0x5""#];
    ::serde_json::from_str(EXAMPLE_BLOCK).unwrap()
    => Some(::serde_json::from_str::<Block<H256>>(EXAMPLE_BLOCK).unwrap())
  );

  rpc_test! (
    Eth:uncle:uncle_by_no, BlockNumber::Earliest, 5
    =>
    "eth_getUncleByBlockNumberAndIndex", vec![r#""earliest""#, r#""0x5""#];
    Value::Null => None
  );

  rpc_test! (
    Eth:uncle_count:uncle_count_by_hash, BlockId::Hash(0x123.into())
    =>
    "eth_getUncleCountByBlockHash", vec![r#""0x0000000000000000000000000000000000000000000000000000000000000123""#];
    Value::String("0x123".into())=> Some(0x123.into())
  );

  rpc_test! (
    Eth:uncle_count:uncle_count_by_no, BlockNumber::Earliest
    =>
    "eth_getUncleCountByBlockNumber", vec![r#""earliest""#];
    Value::Null => None
  );

  rpc_test! (
    Eth:work:work_3 => "eth_getWork";
    Value::Array(vec![
      Value::String("0x0000000000000000000000000000000000000000000000000000000000000123".into()),
      Value::String("0x0000000000000000000000000000000000000000000000000000000000000456".into()),
      Value::String("0x0000000000000000000000000000000000000000000000000000000000000789".into()),
    ]) => Work {
      pow_hash: 0x123.into(),
      seed_hash: 0x456.into(),
      target: 0x789.into(),
      number: None,
    }
  );

  rpc_test! (
    Eth:work:work_4 => "eth_getWork";
    Value::Array(vec![
      Value::String("0x0000000000000000000000000000000000000000000000000000000000000123".into()),
      Value::String("0x0000000000000000000000000000000000000000000000000000000000000456".into()),
      Value::String("0x0000000000000000000000000000000000000000000000000000000000000789".into()),
      Value::Number(5.into()),
    ]) => Work {
      pow_hash: 0x123.into(),
      seed_hash: 0x456.into(),
      target: 0x789.into(),
      number: Some(5),
    }
  );

  rpc_test! (
    Eth:hashrate => "eth_hashrate";
    Value::String("0x123".into()) => 0x123
  );

  rpc_test! (
    Eth:mining => "eth_mining";
    Value::Bool(true) => true
  );

  rpc_test! (
    Eth:new_block_filter => "eth_newBlockFilter";
    Value::String("0x123".into()) => 0x123
  );
  rpc_test! (
    Eth:new_pending_transaction_filter => "eth_newPendingTransactionFilter";
    Value::String("0x123".into()) => 0x123
  );

  rpc_test! (
    Eth:protocol_version => "eth_protocolVersion";
    Value::String("0x123".into()) => "0x123"
  );

  rpc_test! (
    Eth:send_raw_transaction, Bytes(vec![1, 2, 3, 4])
    =>
    "eth_sendRawTransaction", vec![r#""0x01020304""#];
    Value::String("0x0000000000000000000000000000000000000000000000000000000000000123".into()) => 0x123
  );

  rpc_test! (
    Eth:send_transaction, TransactionRequest {
      from: 0x123.into(), to: Some(0x123.into()),
      gas: None, gas_price: Some(0x1.into()),
      value: Some(0x1.into()), data: None,
      nonce: None, condition: None,
    }
    =>
    "eth_sendTransaction", vec![r#"{"from":"0x0000000000000000000000000000000000000123","gasPrice":"0x1","to":"0x0000000000000000000000000000000000000123","value":"0x1"}"#];
    Value::String("0x0000000000000000000000000000000000000000000000000000000000000123".into()) => 0x123
  );

  rpc_test! (
    Eth:sign, 0x123, Bytes(vec![1, 2, 3, 4])
    =>
    "eth_sign", vec![r#""0x0000000000000000000000000000000000000123""#, r#""0x01020304""#];
    Value::String("0x0000000000000000000000000000000000000000000000000000000000000000000000000000000000000000000000000000000000000000000000000000000123".into()) => 0x123
  );

  rpc_test! (
    Eth:submit_hashrate, 0x123, 0x456
    =>
    "eth_submitHashrate", vec![r#""0x123""#, r#""0x0000000000000000000000000000000000000000000000000000000000000456""#];
    Value::Bool(true) => true
  );

  rpc_test! (
    Eth:submit_work, 0x123, 0x456, 0x789
    =>
    "eth_submitWork", vec![r#""0x0000000000000123""#, r#""0x0000000000000000000000000000000000000000000000000000000000000456""#, r#""0x0000000000000000000000000000000000000000000000000000000000000789""#];
    Value::Bool(true) => true
  );

  rpc_test! (
    Eth:syncing:syncing => "eth_syncing";
    json!({"startingBlock": "0x384","currentBlock": "0x386","highestBlock": "0x454"}) => SyncState::Syncing(SyncInfo { starting_block: 0x384.into(), current_block: 0x386.into(), highest_block: 0x454.into()})
  );

  rpc_test! {
    Eth:syncing:not_syncing => "eth_syncing";
    Value::Bool(false) => SyncState::NotSyncing
  }
}<|MERGE_RESOLUTION|>--- conflicted
+++ resolved
@@ -6,11 +6,7 @@
   Address, Block, BlockId, BlockNumber, Bytes, CallRequest,
   H64, H256, H520, Index,
   Transaction, TransactionId, TransactionReceipt, TransactionRequest,
-<<<<<<< HEAD
-  U256, Work, Log, Filter,
-=======
-  U256, Work, SyncState,
->>>>>>> 48dfad72
+  U256, Work, Log, Filter, SyncState
 };
 use {Transport};
 
